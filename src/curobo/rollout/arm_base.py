#
# Copyright (c) 2023 NVIDIA CORPORATION & AFFILIATES. All rights reserved.
#
# NVIDIA CORPORATION, its affiliates and licensors retain all intellectual
# property and proprietary rights in and to this material, related
# documentation and any modifications thereto. Any use, reproduction,
# disclosure or distribution of this material and related documentation
# without an express license agreement from NVIDIA CORPORATION or
# its affiliates is strictly prohibited.
#
# Standard Library
from abc import abstractmethod
from dataclasses import dataclass
from typing import Dict, List, Optional, Union

# Third Party
import torch
import torch.autograd.profiler as profiler

# CuRobo
from curobo.geom.sdf.utils import create_collision_checker
from curobo.geom.sdf.world import WorldCollision, WorldCollisionConfig
from curobo.geom.types import WorldConfig
from curobo.rollout.cost.bound_cost import BoundCost, BoundCostConfig
from curobo.rollout.cost.dist_cost import DistCost, DistCostConfig
from curobo.rollout.cost.manipulability_cost import ManipulabilityCost, ManipulabilityCostConfig
from curobo.rollout.cost.primitive_collision_cost import (
    PrimitiveCollisionCost,
    PrimitiveCollisionCostConfig,
)
from curobo.rollout.cost.self_collision_cost import SelfCollisionCost, SelfCollisionCostConfig
from curobo.rollout.cost.stop_cost import StopCost, StopCostConfig
from curobo.rollout.dynamics_model.kinematic_model import (
    KinematicModel,
    KinematicModelConfig,
    KinematicModelState,
)
from curobo.rollout.rollout_base import Goal, RolloutBase, RolloutConfig, RolloutMetrics, Trajectory
from curobo.types.base import TensorDeviceType
from curobo.types.robot import CSpaceConfig, RobotConfig
from curobo.types.state import JointState
from curobo.util.logger import log_error, log_info, log_warn
from curobo.util.tensor_util import cat_sum, cat_sum_horizon


@dataclass
class ArmCostConfig:
    bound_cfg: Optional[BoundCostConfig] = None
    null_space_cfg: Optional[DistCostConfig] = None
    manipulability_cfg: Optional[ManipulabilityCostConfig] = None
    stop_cfg: Optional[StopCostConfig] = None
    self_collision_cfg: Optional[SelfCollisionCostConfig] = None
    primitive_collision_cfg: Optional[PrimitiveCollisionCostConfig] = None

    @staticmethod
    def _get_base_keys():
        k_list = {
            "null_space_cfg": DistCostConfig,
            "manipulability_cfg": ManipulabilityCostConfig,
            "stop_cfg": StopCostConfig,
            "self_collision_cfg": SelfCollisionCostConfig,
            "bound_cfg": BoundCostConfig,
        }
        return k_list

    @staticmethod
    def from_dict(
        data_dict: Dict,
        robot_config: RobotConfig,
        world_coll_checker: Optional[WorldCollision] = None,
        tensor_args: TensorDeviceType = TensorDeviceType(),
    ):
        k_list = ArmCostConfig._get_base_keys()
        data = ArmCostConfig._get_formatted_dict(
            data_dict,
            k_list,
            robot_config,
            world_coll_checker=world_coll_checker,
            tensor_args=tensor_args,
        )
        return ArmCostConfig(**data)

    @staticmethod
    def _get_formatted_dict(
        data_dict: Dict,
        cost_key_list: Dict,
        robot_config: RobotConfig,
        world_coll_checker: Optional[WorldCollision] = None,
        tensor_args: TensorDeviceType = TensorDeviceType(),
    ):
        data = {}
        for k in cost_key_list:
            if k in data_dict:
                data[k] = cost_key_list[k](**data_dict[k], tensor_args=tensor_args)
        if "primitive_collision_cfg" in data_dict and world_coll_checker is not None:
            data["primitive_collision_cfg"] = PrimitiveCollisionCostConfig(
                **data_dict["primitive_collision_cfg"],
                world_coll_checker=world_coll_checker,
                tensor_args=tensor_args
            )

        return data


@dataclass
class ArmBaseConfig(RolloutConfig):
    model_cfg: Optional[KinematicModelConfig] = None
    cost_cfg: Optional[ArmCostConfig] = None
    constraint_cfg: Optional[ArmCostConfig] = None
    convergence_cfg: Optional[ArmCostConfig] = None
    world_coll_checker: Optional[WorldCollision] = None

    @staticmethod
    def model_from_dict(
        model_data_dict: Dict,
        robot_cfg: RobotConfig,
        tensor_args: TensorDeviceType = TensorDeviceType(),
    ):
        return KinematicModelConfig.from_dict(model_data_dict, robot_cfg, tensor_args=tensor_args)

    @staticmethod
    def cost_from_dict(
        cost_data_dict: Dict,
        robot_cfg: RobotConfig,
        world_coll_checker: Optional[WorldCollision] = None,
        tensor_args: TensorDeviceType = TensorDeviceType(),
    ):
        return ArmCostConfig.from_dict(
            cost_data_dict,
            robot_cfg,
            world_coll_checker=world_coll_checker,
            tensor_args=tensor_args,
        )

    @staticmethod
    def world_coll_checker_from_dict(
        world_coll_checker_dict: Optional[Dict] = None,
        world_model_dict: Optional[Union[WorldConfig, Dict]] = None,
        world_coll_checker: Optional[WorldCollision] = None,
        tensor_args: TensorDeviceType = TensorDeviceType(),
    ):
        # TODO: Check which type of collision checker and load that.
        if (
            world_coll_checker is None
            and world_model_dict is not None
            and world_coll_checker_dict is not None
        ):
            world_coll_cfg = WorldCollisionConfig.load_from_dict(
                world_coll_checker_dict, world_model_dict, tensor_args
            )

            world_coll_checker = create_collision_checker(world_coll_cfg)
        else:
            log_info("*******USING EXISTING COLLISION CHECKER***********")
        return world_coll_checker

    @classmethod
    @profiler.record_function("arm_base_config/from_dict")
    def from_dict(
        cls,
        robot_cfg: Union[Dict, RobotConfig],
        model_data_dict: Dict,
        cost_data_dict: Dict,
        constraint_data_dict: Dict,
        convergence_data_dict: Dict,
        world_coll_checker_dict: Optional[Dict] = None,
        world_model_dict: Optional[Dict] = None,
        world_coll_checker: Optional[WorldCollision] = None,
        tensor_args: TensorDeviceType = TensorDeviceType(),
    ):
        """Create ArmBase class from dictionary

        NOTE: We declare this as a classmethod to allow for derived classes to use it.

        Args:
            robot_cfg (Union[Dict, RobotConfig]): _description_
            model_data_dict (Dict): _description_
            cost_data_dict (Dict): _description_
            constraint_data_dict (Dict): _description_
            convergence_data_dict (Dict): _description_
            world_coll_checker_dict (Optional[Dict], optional): _description_. Defaults to None.
            world_model_dict (Optional[Dict], optional): _description_. Defaults to None.
            world_coll_checker (Optional[WorldCollision], optional): _description_. Defaults to None.
            tensor_args (TensorDeviceType, optional): _description_. Defaults to TensorDeviceType().

        Returns:
            _type_: _description_
        """
        if isinstance(robot_cfg, dict):
            robot_cfg = RobotConfig.from_dict(robot_cfg, tensor_args)
        world_coll_checker = cls.world_coll_checker_from_dict(
            world_coll_checker_dict, world_model_dict, world_coll_checker, tensor_args
        )
        model = cls.model_from_dict(model_data_dict, robot_cfg, tensor_args=tensor_args)
        cost = cls.cost_from_dict(
            cost_data_dict,
            robot_cfg,
            world_coll_checker=world_coll_checker,
            tensor_args=tensor_args,
        )
        constraint = cls.cost_from_dict(
            constraint_data_dict,
            robot_cfg,
            world_coll_checker=world_coll_checker,
            tensor_args=tensor_args,
        )
        convergence = cls.cost_from_dict(
            convergence_data_dict,
            robot_cfg,
            world_coll_checker=world_coll_checker,
            tensor_args=tensor_args,
        )
        return cls(
            model_cfg=model,
            cost_cfg=cost,
            constraint_cfg=constraint,
            convergence_cfg=convergence,
            world_coll_checker=world_coll_checker,
            tensor_args=tensor_args,
        )


class ArmBase(RolloutBase, ArmBaseConfig):
    """
    This rollout function is for reaching a cartesian pose for a robot
    """

    @profiler.record_function("arm_base/init")
    def __init__(self, config: Optional[ArmBaseConfig] = None):
        if config is not None:
            ArmBaseConfig.__init__(self, **vars(config))
        RolloutBase.__init__(self)
        self._init_after_config_load()

    @profiler.record_function("arm_base/init_after_config_load")
    def _init_after_config_load(self):
        # self.current_state = None
        # self.retract_state = None
        self._goal_buffer = Goal()
        self._goal_idx_update = True
        # Create the dynamical system used for rollouts
        self.dynamics_model = KinematicModel(self.model_cfg)

        self.n_dofs = self.dynamics_model.n_dofs
        self.traj_dt = self.dynamics_model.traj_dt
        if self.cost_cfg.bound_cfg is not None:
            self.cost_cfg.bound_cfg.set_bounds(
                self.dynamics_model.get_state_bounds(),
                teleport_mode=self.dynamics_model.teleport_mode,
            )
            self.cost_cfg.bound_cfg.cspace_distance_weight = (
                self.dynamics_model.cspace_distance_weight
            )
            self.cost_cfg.bound_cfg.state_finite_difference_mode = (
                self.dynamics_model.state_finite_difference_mode
            )
            self.cost_cfg.bound_cfg.update_vec_weight(self.dynamics_model.null_space_weight)

            if self.cost_cfg.null_space_cfg is not None:
                self.cost_cfg.bound_cfg.null_space_weight = self.cost_cfg.null_space_cfg.weight
                log_warn(
                    "null space cost is deprecated, use null_space_weight in bound cost instead"
                )

            self.bound_cost = BoundCost(self.cost_cfg.bound_cfg)

        if self.cost_cfg.manipulability_cfg is not None:
            self.manipulability_cost = ManipulabilityCost(self.cost_cfg.manipulability_cfg)

        if self.cost_cfg.stop_cfg is not None:
            self.cost_cfg.stop_cfg.horizon = self.dynamics_model.horizon
            self.cost_cfg.stop_cfg.dt_traj_params = self.dynamics_model.dt_traj_params
            self.stop_cost = StopCost(self.cost_cfg.stop_cfg)
        self._goal_buffer.retract_state = self.retract_state
        if self.cost_cfg.primitive_collision_cfg is not None:
            self.primitive_collision_cost = PrimitiveCollisionCost(
                self.cost_cfg.primitive_collision_cfg
            )
            if self.dynamics_model.robot_model.total_spheres == 0:
                self.primitive_collision_cost.disable_cost()

        if self.cost_cfg.self_collision_cfg is not None:
            self.cost_cfg.self_collision_cfg.self_collision_kin_config = (
                self.dynamics_model.robot_model.get_self_collision_config()
            )
            self.robot_self_collision_cost = SelfCollisionCost(self.cost_cfg.self_collision_cfg)
            if self.dynamics_model.robot_model.total_spheres == 0:
                self.robot_self_collision_cost.disable_cost()

        # setup constraint terms:
        if self.constraint_cfg.primitive_collision_cfg is not None:
            self.primitive_collision_constraint = PrimitiveCollisionCost(
                self.constraint_cfg.primitive_collision_cfg
            )
            if self.dynamics_model.robot_model.total_spheres == 0:
                self.primitive_collision_constraint.disable_cost()

        if self.constraint_cfg.self_collision_cfg is not None:
            self.constraint_cfg.self_collision_cfg.self_collision_kin_config = (
                self.dynamics_model.robot_model.get_self_collision_config()
            )
            self.robot_self_collision_constraint = SelfCollisionCost(
                self.constraint_cfg.self_collision_cfg
            )

            if self.dynamics_model.robot_model.total_spheres == 0:
                self.robot_self_collision_constraint.disable_cost()

        self.constraint_cfg.bound_cfg.set_bounds(
            self.dynamics_model.get_state_bounds(), teleport_mode=self.dynamics_model.teleport_mode
        )
        self.constraint_cfg.bound_cfg.cspace_distance_weight = (
            self.dynamics_model.cspace_distance_weight
        )
        self.cost_cfg.bound_cfg.state_finite_difference_mode = (
            self.dynamics_model.state_finite_difference_mode
        )

        self.bound_constraint = BoundCost(self.constraint_cfg.bound_cfg)

        if self.convergence_cfg.null_space_cfg is not None:
            self.null_convergence = DistCost(self.convergence_cfg.null_space_cfg)

        # set start state:
        start_state = torch.randn(
            (1, self.dynamics_model.d_state), **(self.tensor_args.as_torch_dict())
        )
        self._start_state = JointState(
            position=start_state[:, : self.dynamics_model.d_dof],
            velocity=start_state[:, : self.dynamics_model.d_dof],
            acceleration=start_state[:, : self.dynamics_model.d_dof],
        )
        self.update_cost_dt(self.dynamics_model.dt_traj_params.base_dt)
        return RolloutBase._init_after_config_load(self)

    def cost_fn(self, state: KinematicModelState, action_batch=None, return_list=False):
        # ee_pos_batch, ee_rot_batch = state_dict["ee_pos_seq"], state_dict["ee_rot_seq"]
        state_batch = state.state_seq
        cost_list = []

        # compute state bound  cost:
        if self.bound_cost.enabled:
            with profiler.record_function("cost/bound"):
                c = self.bound_cost.forward(
                    state_batch,
                    self._goal_buffer.retract_state,
                    self._goal_buffer.batch_retract_state_idx,
                )
                cost_list.append(c)
        if self.cost_cfg.manipulability_cfg is not None and self.manipulability_cost.enabled:
            raise NotImplementedError("Manipulability Cost is not implemented")
        if self.cost_cfg.stop_cfg is not None and self.stop_cost.enabled:
            st_cost = self.stop_cost.forward(state_batch.velocity)
            cost_list.append(st_cost)
        if self.cost_cfg.self_collision_cfg is not None and self.robot_self_collision_cost.enabled:
            with profiler.record_function("cost/self_collision"):
                coll_cost = self.robot_self_collision_cost.forward(state.robot_spheres)
                # cost += coll_cost
                cost_list.append(coll_cost)
        if (
            self.cost_cfg.primitive_collision_cfg is not None
            and self.primitive_collision_cost.enabled
        ):
            with profiler.record_function("cost/collision"):
                coll_cost = self.primitive_collision_cost.forward(
                    state.robot_spheres,
                    env_query_idx=self._goal_buffer.batch_world_idx,
                )
                cost_list.append(coll_cost)
        if return_list:
            return cost_list
        if self.sum_horizon:
            cost = cat_sum_horizon(cost_list)
        else:
            cost = cat_sum(cost_list)
        return cost

    def constraint_fn(
        self,
        state: KinematicModelState,
        out_metrics: Optional[RolloutMetrics] = None,
        use_batch_env: bool = True,
    ) -> RolloutMetrics:
        # setup constraint terms:

<<<<<<< HEAD
        constraint_list = []

        if (self.bound_constraint.enabled):
            constraint = self.bound_constraint.forward(state.state_seq)
            constraint_list.append(constraint)

=======
        constraint = self.bound_constraint.forward(state.state_seq)

        constraint_list = [constraint]
>>>>>>> 7196be75
        if (
            self.constraint_cfg.primitive_collision_cfg is not None
            and self.primitive_collision_constraint.enabled
        ):
            if use_batch_env and self._goal_buffer.batch_world_idx is not None:
                coll_constraint = self.primitive_collision_constraint.forward(
                    state.robot_spheres,
                    env_query_idx=self._goal_buffer.batch_world_idx,
                )
            else:
                coll_constraint = self.primitive_collision_constraint.forward(
                    state.robot_spheres, 
                    env_query_idx=None
                )

            constraint_list.append(coll_constraint)
            
        if (
            self.constraint_cfg.self_collision_cfg is not None
            and self.robot_self_collision_constraint.enabled
        ):
            self_constraint = self.robot_self_collision_constraint.forward(state.robot_spheres)
            constraint_list.append(self_constraint)

        constraint = cat_sum(constraint_list)

        feasible = constraint == 0.0

        if out_metrics is None:
            out_metrics = RolloutMetrics()
        out_metrics.feasible = feasible
        out_metrics.constraint = constraint
        return out_metrics

    def get_metrics(self, state: Union[JointState, KinematicModelState]):
        """Compute metrics given state
            #TODO: Currently does not compute velocity and acceleration costs.
        Args:
            state (Union[JointState, URDFModelState]): _description_

        Returns:
            _type_: _description_

        """
        if isinstance(state, JointState):
            state = self._get_augmented_state(state)
        out_metrics = self.constraint_fn(state)
        out_metrics.state = state
        out_metrics = self.convergence_fn(state, out_metrics)
        out_metrics.cost = self.cost_fn(state)
        return out_metrics

    def get_metrics_cuda_graph(self, state: JointState):
        """Use a CUDA Graph to compute metrics

        Args:
            state: _description_

        Raises:
            ValueError: _description_

        Returns:
            _description_
        """
        if not self._metrics_cuda_graph_init:
            # create new cuda graph for metrics:
            self._cu_metrics_state_in = state.detach().clone()
            s = torch.cuda.Stream(device=self.tensor_args.device)
            s.wait_stream(torch.cuda.current_stream(device=self.tensor_args.device))
            with torch.cuda.stream(s):
                for _ in range(3):
                    self._cu_out_metrics = self.get_metrics(self._cu_metrics_state_in)
            torch.cuda.current_stream(device=self.tensor_args.device).wait_stream(s)
            self.cu_metrics_graph = torch.cuda.CUDAGraph()
            with torch.cuda.graph(self.cu_metrics_graph, stream=s):
                self._cu_out_metrics = self.get_metrics(self._cu_metrics_state_in)
            self._metrics_cuda_graph_init = True
        if self._cu_metrics_state_in.position.shape != state.position.shape:
            log_error("cuda graph changed")
        self._cu_metrics_state_in.copy_(state)
        self.cu_metrics_graph.replay()
        out_metrics = self._cu_out_metrics
        return out_metrics.clone()

    @abstractmethod
    def convergence_fn(
        self, state: KinematicModelState, out_metrics: Optional[RolloutMetrics] = None
    ):
        if out_metrics is None:
            out_metrics = RolloutMetrics()
        return out_metrics

    def _get_augmented_state(self, state: JointState) -> KinematicModelState:
        aug_state = self.compute_kinematics(state)
        if len(aug_state.state_seq.position.shape) == 2:
            aug_state.state_seq = aug_state.state_seq.unsqueeze(1)
            aug_state.ee_pos_seq = aug_state.ee_pos_seq.unsqueeze(1)
            aug_state.ee_quat_seq = aug_state.ee_quat_seq.unsqueeze(1)
            if aug_state.lin_jac_seq is not None:
                aug_state.lin_jac_seq = aug_state.lin_jac_seq.unsqueeze(1)
            if aug_state.ang_jac_seq is not None:
                aug_state.ang_jac_seq = aug_state.ang_jac_seq.unsqueeze(1)
            aug_state.robot_spheres = aug_state.robot_spheres.unsqueeze(1)
            aug_state.link_pos_seq = aug_state.link_pos_seq.unsqueeze(1)
            aug_state.link_quat_seq = aug_state.link_quat_seq.unsqueeze(1)
        return aug_state

    def compute_kinematics(self, state: JointState) -> KinematicModelState:
        # assume input is joint state?
        h = 0
        current_state = state  # .detach().clone()
        if len(current_state.position.shape) == 1:
            current_state = current_state.unsqueeze(0)

        q = current_state.position
        if len(q.shape) == 3:
            b, h, _ = q.shape
            q = q.view(b * h, -1)

        (
            ee_pos_seq,
            ee_rot_seq,
            lin_jac_seq,
            ang_jac_seq,
            link_pos_seq,
            link_rot_seq,
            link_spheres,
        ) = self.dynamics_model.robot_model.forward(q)

        if h != 0:
            ee_pos_seq = ee_pos_seq.view(b, h, 3)
            ee_rot_seq = ee_rot_seq.view(b, h, 4)
            if lin_jac_seq is not None:
                lin_jac_seq = lin_jac_seq.view(b, h, 3, self.n_dofs)
            if ang_jac_seq is not None:
                ang_jac_seq = ang_jac_seq.view(b, h, 3, self.n_dofs)
            link_spheres = link_spheres.view(b, h, link_spheres.shape[-2], link_spheres.shape[-1])
            link_pos_seq = link_pos_seq.view(b, h, -1, 3)
            link_rot_seq = link_rot_seq.view(b, h, -1, 4)

        state = KinematicModelState(
            current_state,
            ee_pos_seq,
            ee_rot_seq,
            link_spheres,
            link_pos_seq,
            link_rot_seq,
            lin_jac_seq,
            ang_jac_seq,
            link_names=self.kinematics.link_names,
        )
        return state

    def rollout_constraint(
        self, act_seq: torch.Tensor, use_batch_env: bool = True
    ) -> RolloutMetrics:
        state = self.dynamics_model.forward(self.start_state, act_seq)
        metrics = self.constraint_fn(state, use_batch_env=use_batch_env)
        return metrics

    def rollout_constraint_cuda_graph(self, act_seq: torch.Tensor, use_batch_env: bool = True):
        # TODO: move this to RolloutBase
        if not self._rollout_constraint_cuda_graph_init:
            # create new cuda graph for metrics:
            self._cu_rollout_constraint_act_in = act_seq.clone()
            s = torch.cuda.Stream(device=self.tensor_args.device)
            s.wait_stream(torch.cuda.current_stream(device=self.tensor_args.device))
            with torch.cuda.stream(s):
                for _ in range(3):
                    state = self.dynamics_model.forward(self.start_state, act_seq)
                    self._cu_rollout_constraint_out_metrics = self.constraint_fn(
                        state, use_batch_env=use_batch_env
                    )
            torch.cuda.current_stream(device=self.tensor_args.device).wait_stream(s)
            self.cu_rollout_constraint_graph = torch.cuda.CUDAGraph()
            with torch.cuda.graph(self.cu_rollout_constraint_graph, stream=s):
                state = self.dynamics_model.forward(self.start_state, act_seq)
                self._cu_rollout_constraint_out_metrics = self.constraint_fn(
                    state, use_batch_env=use_batch_env
                )
            self._rollout_constraint_cuda_graph_init = True
        self._cu_rollout_constraint_act_in.copy_(act_seq)
        self.cu_rollout_constraint_graph.replay()
        out_metrics = self._cu_rollout_constraint_out_metrics
        return out_metrics.clone()

    def rollout_fn(self, act_seq) -> Trajectory:
        """
        Return sequence of costs and states encountered
        by simulating a batch of action sequences

        Parameters
        ----------
        action_seq: torch.Tensor [num_particles, horizon, d_act]
        """
        # print(act_seq.shape, self._goal_buffer.batch_current_state_idx)
        if self.start_state is None:
            raise ValueError("start_state is not set in rollout")
        with profiler.record_function("robot_model/rollout"):
            state = self.dynamics_model.forward(
                self.start_state, act_seq, self._goal_buffer.batch_current_state_idx
            )
        with profiler.record_function("cost/all"):
            cost_seq = self.cost_fn(state, act_seq)

        sim_trajs = Trajectory(actions=act_seq, costs=cost_seq, state=state)

        return sim_trajs

    def update_params(self, goal: Goal):
        """
        Updates the goal targets for the cost functions.

        """
        with profiler.record_function("arm_base/update_params"):
            self._goal_buffer.copy_(
                goal, update_idx_buffers=self._goal_idx_update
            )  # TODO: convert this to a reference to avoid extra copy
            # self._goal_buffer.copy_(goal, update_idx_buffers=True) # TODO: convert this to a reference to avoid extra copy

            # TODO: move start state also inside Goal instance
            if goal.current_state is not None:
                if self.start_state is None:
                    self.start_state = goal.current_state.clone()
                else:
                    self.start_state = self.start_state.copy_(goal.current_state)
            self.batch_size = goal.batch
        return True

    def get_ee_pose(self, current_state):
        current_state = current_state.to(**self.tensor_args)

        (ee_pos_batch, ee_quat_batch) = self.dynamics_model.robot_model.forward(
            current_state[:, : self.dynamics_model.n_dofs]
        )[0:2]

        state = KinematicModelState(current_state, ee_pos_batch, ee_quat_batch)
        return state

    def current_cost(self, current_state: JointState, no_coll=False, return_state=True, **kwargs):
        state = self._get_augmented_state(current_state)

        if "horizon_cost" not in kwargs:
            kwargs["horizon_cost"] = False

        cost = self.cost_fn(state, None, no_coll=no_coll, **kwargs)

        if return_state:
            return cost, state
        else:
            return cost

    def filter_robot_state(self, current_state: JointState) -> JointState:
        return self.dynamics_model.filter_robot_state(current_state)

    def get_robot_command(
        self,
        current_state: JointState,
        act_seq: torch.Tensor,
        shift_steps: int = 1,
        state_idx: Optional[torch.Tensor] = None,
    ) -> JointState:
        return self.dynamics_model.get_robot_command(
            current_state,
            act_seq,
            shift_steps=shift_steps,
            state_idx=state_idx,
        )

    def reset(self):
        self.dynamics_model.state_filter.reset()
        super().reset()

    @property
    def d_action(self):
        return self.dynamics_model.d_action

    @property
    def action_bound_lows(self):
        return self.dynamics_model.action_bound_lows

    @property
    def action_bound_highs(self):
        return self.dynamics_model.action_bound_highs

    @property
    def state_bounds(self) -> Dict[str, List[float]]:
        return self.dynamics_model.get_state_bounds()

    @property
    def dt(self):
        return self.dynamics_model.dt

    @property
    def horizon(self):
        return self.dynamics_model.horizon

    @property
    def action_horizon(self):
        return self.dynamics_model.action_horizon

    def get_init_action_seq(self) -> torch.Tensor:
        act_seq = self.dynamics_model.init_action_mean.unsqueeze(0).repeat(self.batch_size, 1, 1)
        return act_seq

    def reset_shape(self):
        self._goal_idx_update = True
        super().reset_shape()

    def reset_cuda_graph(self):
        super().reset_cuda_graph()

    def get_action_from_state(self, state: JointState):
        return self.dynamics_model.get_action_from_state(state)

    def get_state_from_action(
        self,
        start_state: JointState,
        act_seq: torch.Tensor,
        state_idx: Optional[torch.Tensor] = None,
    ):
        return self.dynamics_model.get_state_from_action(start_state, act_seq, state_idx)

    @property
    def kinematics(self):
        return self.dynamics_model.robot_model

    @property
    def cspace_config(self) -> CSpaceConfig:
        return self.dynamics_model.robot_model.kinematics_config.cspace

    def get_full_dof_from_solution(self, q_js: JointState) -> JointState:
        """This function will all the dof that are locked during optimization.


        Args:
            q_sol: _description_

        Returns:
            _description_
        """
        if self.kinematics.lock_jointstate is None:
            return q_js
        all_joint_names = self.kinematics.all_articulated_joint_names
        lock_joint_state = self.kinematics.lock_jointstate

        new_js = q_js.get_augmented_joint_state(all_joint_names, lock_joint_state)
        return new_js

    @property
    def joint_names(self) -> List[str]:
        return self.kinematics.joint_names

    @property
    def retract_state(self):
        return self.dynamics_model.retract_config

    def update_traj_dt(
        self,
        dt: Union[float, torch.Tensor],
        base_dt: Optional[float] = None,
        max_dt: Optional[float] = None,
        base_ratio: Optional[float] = None,
    ):
        self.dynamics_model.update_traj_dt(dt, base_dt, max_dt, base_ratio)
        self.update_cost_dt(dt)

    def update_cost_dt(self, dt: float):
        # scale any temporal costs by dt:
        self.bound_cost.update_dt(dt)
        if self.cost_cfg.primitive_collision_cfg is not None:
            self.primitive_collision_cost.update_dt(dt)<|MERGE_RESOLUTION|>--- conflicted
+++ resolved
@@ -383,18 +383,12 @@
     ) -> RolloutMetrics:
         # setup constraint terms:
 
-<<<<<<< HEAD
         constraint_list = []
 
         if (self.bound_constraint.enabled):
             constraint = self.bound_constraint.forward(state.state_seq)
             constraint_list.append(constraint)
 
-=======
-        constraint = self.bound_constraint.forward(state.state_seq)
-
-        constraint_list = [constraint]
->>>>>>> 7196be75
         if (
             self.constraint_cfg.primitive_collision_cfg is not None
             and self.primitive_collision_constraint.enabled
