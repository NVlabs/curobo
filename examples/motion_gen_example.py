--- conflicted
+++ resolved
@@ -216,24 +216,16 @@
         result = motion_gen.plan_single_js(
             start_state,
             goal_state,
-<<<<<<< HEAD
-            MotionGenPlanConfig(max_attempts=2000, timeout=10, parallel_finetune=True),
-=======
-            MotionGenPlanConfig(max_attempts=1, time_dilation_factor=0.5),
->>>>>>> a027cbcf
+            MotionGenPlanConfig(max_attempts=1, time_dilation_factor=0.5)
         )
     else:
         result = motion_gen.plan_single(
             start_state,
             retract_pose,
             MotionGenPlanConfig(
-<<<<<<< HEAD
-                max_attempts=10, timeout=1, parallel_finetune=True, enable_finetune_trajopt=True
-=======
                 max_attempts=1,
                 timeout=5,
-                time_dilation_factor=0.5,
->>>>>>> a027cbcf
+                time_dilation_factor=0.5
             ),
         )
         new_result = result.clone()
@@ -501,12 +493,8 @@
 
 if __name__ == "__main__":
     setup_curobo_logger("error")
-<<<<<<< HEAD
-    demo_motion_gen(js=True)
-=======
     demo_motion_gen(js=False)
     # demo_motion_gen_simple()
->>>>>>> a027cbcf
     # demo_motion_gen_batch()
     # demo_motion_gen_goalset()
     # n = [2, 10]
